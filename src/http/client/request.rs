--- conflicted
+++ resolved
@@ -105,7 +105,6 @@
     }
 
     pub fn new_request(method: Method, url: Url, use_ssl: bool, auto_detect_ssl: bool) -> IoResult<RequestWriter<S>> {
-<<<<<<< HEAD
         let host = Host {
             name: url.domain().unwrap().to_string(),
             port: {
@@ -119,22 +118,7 @@
         };
 
         let remote_addr = try!(url_to_socket_addr(&url, &host));
-        info!("using ip address {} for {}", remote_addr.to_str(), host.name.as_slice());
-=======
-        let host = match url.port {
-            None => Host {
-                name: url.host.clone(),
-                port: None,
-            },
-            Some(p) => Host {
-                name: url.host.clone(),
-                port: Some(p),
-            },
-        };
-
-        let remote_addr = try!(url_to_socket_addr(&url));
-        info!("using ip address {} for {}", remote_addr, url.host.as_slice());
->>>>>>> 3631a844
+        info!("using ip address {} for {}", remote_addr, host.name.as_slice());
 
         fn url_to_socket_addr(url: &Url, host: &Host) -> IoResult<SocketAddr> {
             // Just grab the first IPv4 address
@@ -150,11 +134,7 @@
             let addr = addr.unwrap();
 
             // Default to 80, using the port specified or 443 if the protocol is HTTPS.
-<<<<<<< HEAD
             let port = match host.port {
-=======
-            let port = match url.port {
->>>>>>> 3631a844
                 Some(p) => p,
                 // FIXME: case insensitivity?
                 None => if url.scheme.as_slice() == "https" { 443 } else { 80 },
@@ -246,14 +226,7 @@
         };
         try!(write!(self.stream.get_mut_ref() as &mut Writer,
             "{} {}{}{} HTTP/1.0\r\n",
-<<<<<<< HEAD
-            self.method.to_str(), self.url.serialize_path().unwrap(), question_mark, query));
-=======
-            self.method,
-            if path.path.len()  > 0 { path.path.as_slice() } else { "/" },
-            if path.query.len() > 0 { "?" } else { "" },
-            url::query_to_str(&path.query)));
->>>>>>> 3631a844
+            self.method, self.url.serialize_path().unwrap(), question_mark, query));
 
         try!(self.headers.write_all(self.stream.get_mut_ref()));
         self.headers_written = true;
