--- conflicted
+++ resolved
@@ -26,11 +26,7 @@
     fn serve_forever(self) {
         let config = self.get_config();
         debug!("About to bind to {}", config.bind_address);
-<<<<<<< HEAD
-        let mut acceptor = match TcpListener::bind(format!("{}:{}", config.bind_address.ip, config.bind_address.port)[]).listen() {
-=======
         let mut acceptor = match TcpListener::bind(config.bind_address).listen() {
->>>>>>> 6165c97c
             Err(err) => {
                 error!("bind or listen failed :-(: {}", err);
                 return;
@@ -137,11 +133,7 @@
     fn serve_once(&self, retry_accept: bool, timeout_ms: Option<u64>) -> IoResult<()> {
         let config = self.get_config();
         debug!("About to bind to {}", config.bind_address);
-<<<<<<< HEAD
-        let mut acceptor = try!(TcpListener::bind(format!("{}:{}", config.bind_address.ip, config.bind_address.port)[]).listen());
-=======
         let mut acceptor = try!(TcpListener::bind(config.bind_address).listen());
->>>>>>> 6165c97c
         debug!("listening for one request");
 
         loop {
