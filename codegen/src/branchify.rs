#![macro_escape]

use std::str::Chars;
use std::vec::Vec;
use std::io::IoResult;

#[deriving(Clone)]
pub struct ParseBranch {
    matches: Vec<u8>,
    result: Option<String>,
    children: Vec<ParseBranch>,
}

impl ParseBranch {
    fn new() -> ParseBranch {
        ParseBranch {
            matches: Vec::new(),
            result: None,
            children: Vec::new()
        }
    }
}

pub fn branchify(options: &[(&str, &str)], case_sensitive: bool) -> Vec<ParseBranch> {
    let mut root = ParseBranch::new();

    fn go_down_moses(branch: &mut ParseBranch, mut chariter: Chars, result: &str, case_sensitive: bool) {
        match chariter.next() {
            Some(c) => {
                let first_case = if case_sensitive { c as u8 } else { c.to_ascii().to_uppercase().to_byte() };
                for next_branch in branch.children.iter_mut() {
                    if next_branch.matches[0] == first_case {
                        go_down_moses(next_branch, chariter, result, case_sensitive);
                        return;
                    }
                }
                let mut subbranch = ParseBranch::new();
                subbranch.matches.push(first_case);
                if !case_sensitive {
                    let second_case = c.to_ascii().to_lowercase().to_byte();
                    if first_case != second_case {
                        subbranch.matches.push(second_case);
                    }
                }
                branch.children.push(subbranch);
                let i = branch.children.len() - 1;
<<<<<<< HEAD
                go_down_moses(branch.children.get_mut(i).unwrap(), chariter, result, case_sensitive);
=======
                go_down_moses(&mut branch.children[i], chariter, result, case_sensitive);
>>>>>>> 6165c97c
            },
            None => {
                assert!(branch.result.is_none());
                branch.result = Some(String::from_str(result));
            },
        }
    };

    for &(key, result) in options.iter() {
        go_down_moses(&mut root, key.chars(), result, case_sensitive);
    }

    root.children
}

macro_rules! branchify(
    (case sensitive, $($key:expr => $value:ident),*) => (
        ::branchify::branchify([$(($key, stringify!($value))),*], true)
    );
    (case insensitive, $($key:expr => $value:ident),*) => (
        ::branchify::branchify([$(($key, stringify!($value))),*], false)
    );
)

/// Prints the contents to stdout.
///
/// :param branches: the branches to search through
/// :param indent: the level of indentation (each level representing four leading spaces)
/// :param read_call: the function call to read a byte
/// :param end: the byte which marks the end of the sequence
/// :param max_len: the maximum length a value may be before giving up and returning ``None``
/// :param valid: the function call to if a byte ``b`` is valid
/// :param unknown: the expression to call for an unknown value; in this string, ``{}`` will be
///         replaced with an expression (literal or non-literal) evaluating to a ``String`` (it is
///         ``{}`` only, not arbitrary format strings)
pub fn generate_branchified_method(
        writer: &mut Writer,
        branches: Vec<ParseBranch>,
        indent: uint,
        read_call: &str,
        end: &str,
        max_len: &str,
        valid: &str,
        unknown: &str) -> IoResult<()> {

    fn r(writer: &mut Writer, branch: &ParseBranch, prefix: &str, indent: uint, read_call: &str,
            end: &str, max_len: &str, valid: &str, unknown: &str) -> IoResult<()> {
        let indentstr = " ".repeat(indent * 4);
        macro_rules! w (
            ($s:expr) => {
                try!(write!(writer, "{}{}\n", indentstr, $s))
            }
        )
        for &c in branch.matches.iter() {
            let next_prefix = format!("{}{}", prefix, c as char);
            w!(format!("Ok(b'{}') => match {} {{", c as char, read_call));
            for b in branch.children.iter() {
                try!(r(writer, b, next_prefix[], indent + 1, read_call, end, max_len, valid, unknown));
            }
            match branch.result {
                Some(ref result) =>
                    w!(format!("    Ok(b' ') => return Ok({}),", *result)),
                None => w!(format!("    Ok(b' ') => return Ok({}),",
                                  unknown.replace("{}", format!("String::from_str(\"{}\")", next_prefix)[]))),
            }
            w!(format!("    Ok(b) if {} => (\"{}\", b),", valid, next_prefix));
            w!("    Ok(_) => return Err(::std::io::IoError { kind: ::std::io::OtherIoError, desc: \"bad value\", detail: None }),");
            w!("    Err(err) => return Err(err),");
            w!("},");
        }
        Ok(())
    }
    let indentstr = " ".repeat(indent * 4);
    macro_rules! w (
        ($s:expr) => {
            try!(write!(writer, "{}{}\n", indentstr, $s))
        }
    )

    w!(format!("let (s, next_byte) = match {} {{", read_call));
    for b in branches.iter() {
        try!(r(writer, b, "", indent + 1, read_call, end, max_len, valid, unknown));
    }
    w!(format!("    Ok(b) if {} => (\"\", b),", valid));
    w!(       ("    Ok(_) => return Err(::std::io::IoError { kind: ::std::io::OtherIoError, desc: \"bad value\", detail: None }),"));
    w!(       ("    Err(err) => return Err(err),"));
    w!(       ("};"));
    w!(       ("// OK, that didn't pan out. Let's read the rest and see what we get."));
    w!(       ("let mut s = String::from_str(s);"));
    w!(       ("s.push(next_byte as char);"));
    w!(       ("loop {"));
    w!(format!("    match {} {{", read_call));
    w!(format!("        Ok(b) if b == {} => return Ok({}),", end, unknown.replace("{}", "s")));
    w!(format!("        Ok(b) if {} => {{", valid));
    w!(format!("            if s.len() == {} {{", max_len));
    w!(       ("                // Too long; bad request"));
    w!(       ("                return Err(::std::io::IoError { kind: ::std::io::OtherIoError, desc: \"too long, bad request\", detail: None });"));
    w!(       ("            }"));
    w!(       ("            s.push(b as char);"));
    w!(       ("        },"));
    w!(       ("        Ok(_) => return Err(::std::io::IoError { kind: ::std::io::OtherIoError, desc: \"bad value\", detail: None }),"));
    w!(       ("        Err(err) => return Err(err),"));
    w!(       ("    }"));
    w!(       ("}"));
    Ok(())
}<|MERGE_RESOLUTION|>--- conflicted
+++ resolved
@@ -44,11 +44,7 @@
                 }
                 branch.children.push(subbranch);
                 let i = branch.children.len() - 1;
-<<<<<<< HEAD
-                go_down_moses(branch.children.get_mut(i).unwrap(), chariter, result, case_sensitive);
-=======
                 go_down_moses(&mut branch.children[i], chariter, result, case_sensitive);
->>>>>>> 6165c97c
             },
             None => {
                 assert!(branch.result.is_none());
